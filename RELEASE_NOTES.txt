--- conflicted
+++ resolved
@@ -1,14 +1,4 @@
-<<<<<<< HEAD
 Release 4.5.4
-=======
-Changes in 4.1 branch
--------------------
-
-* [HTTPCLIENT-834] Transparent content encoding support.
-  Contributed by James Abley <james.abley at gmail.com>
-
-Changes since 4.0 beta 2
->>>>>>> 016d3799
 -------------------
 
 HttpClient 4.5.4 (GA) is a maintenance release that fixes a number of defects found since 4.5.3.
@@ -17,6 +7,9 @@
 
 Changelog:
 -------------------
+
+* [HTTPCLIENT-1834] Add support for CredSsp.
+  Contributed by Radovan Semancik <radovan.semancik@evolveum.com>
 
 * [HTTPCLIENT-1833] Fix Windows Negotiate-NTLM handling of proxies.
   Contributed by Roman Stoffel <roman.stoffel at gamler.info>
